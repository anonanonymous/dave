import * as fs from 'fs';
import * as path from 'path';
import * as moment from 'moment';

import { stringify } from 'querystring';

import request = require('request-promise-native');

import { Message, Client, TextChannel, User, MessageEmbed, MessageAttachment } from 'discord.js';

import { promisify } from 'util';

import { evaluate } from 'mathjs';

import { config } from './Config';

import { catBreeds } from './Cats';
import { dogBreeds } from './Dogs';
import { fortunes } from './Fortunes';
import { dubTypes } from './Dubs';

import { renderDotGraph, renderDot } from './Dot';

import * as convert from 'xml-js';

const readFile = promisify(fs.readFile);
const writeFile = promisify(fs.writeFile);

/* Optional number of rolls (for example 5d20), 'd', (to indicate a roll),
   one or more numbers - the dice to roll - then zero or more chars for an
   optional mathematical expression (for example, d20 + 3) */
const rollRegex: RegExp = new RegExp(/^(\d+)?d(\d+)(.*)$/, 'i');

/* Optional timespan for dot graph (for example 30m, 5s, 20h) */
<<<<<<< HEAD
const timeRegex: RegExp = new RegExp(/^([0-9]+)([YMWdhms])/, 'i');
const timeUnits = {
    Y: 31536000,
    M: 2592000
    W: 604800,
=======
const timeRegex: RegExp = new RegExp(/^([0-9]+)([dhms])/, 'i');

interface TimeUnits {
    d: number;
    h: number;
    m: number;
    s: number;
};

const timeUnits: TimeUnits = {
>>>>>>> 8091d45a
    d: 86400,
    h: 3600,
    m: 60,
    s: 1
};

const states = [
    "New York",
    "Washington",
    "New Jersey",
    "California",
    "Illinois",
    "Michigan",
    "Florida",
    "Louisiana",
    "Texas",
    "Massachusetts",
    "Georgia",
    "Colorado",
    "Tennessee",
    "Pennsylvania",
    "Wisconsin",
    "Ohio",
    "Connecticut",
    "North Carolina",
    "Indiana",
    "Mississippi",
    "Maryland",
    "Virginia",
    "South Carolina",
    "Nevada",
    "Utah",
    "Minnesota",
    "Arkansas",
    "Oregon",
    "Alabama",
    "Arizona",
    "Missouri",
    "District of Columbia",
    "Kentucky",
    "Iowa",
    "Maine",
    "Rhode Island",
    "New Hampshire",
    "Oklahoma",
    "New Mexico",
    "Kansas",
    "Delaware",
    "Hawaii",
    "Vermont",
    "Idaho",
    "Nebraska",
    "Montana",
    "Alaska",
    "North Dakota",
    "Wyoming",
    "South Dakota",
    "West Virginia",
];

interface Quote {
    quote: string;
    timestamp: number;
}

function handleMessage(msg: Message) {
    if (!msg.content.startsWith(config.prefix)) {
        return;
    }

    if (msg.author.bot) {
        return;
    }

    /* Get the command with prefix, and any args */
    const [ tmp, ...args ] = msg.content.split(' ');

    /* Get the actual command after the prefix is removed */
    const command: string = tmp.substring(tmp.indexOf(config.prefix) + 1, tmp.length);

    switch (command) {
        case 'roll':
        case 'reroll': {
            handleRoll(msg, args.join(' '));
            break;
        }
        case 'quote': {
            handleQuote(msg);
            break;
        }
        case 'suggest': {
            handleSuggest(msg, args.join(' '));
            break;
        }
        case 'fortune': {
            handleFortune(msg);
            break;
        }
        case 'math': {
            handleMath(msg, args.join(' '));
            break;
        }
        case 'doggo': {
            handleDoggo(msg, args);
            break;
        }
        case 'kitty': {
            handleKitty(msg, args.join(' '));
            break;
        }
        case 'help': {
            handleHelp(msg);
            break;
        }
        case 'archive': {
            archive(msg.channel as TextChannel, msg.author);
            break;
        }
        case 'chinaids':
        case 'kungflu':
        case 'corona':
        case 'coronavirus':
        case 'covid-19':
        case 'chinesevirus':
        case 'chinavirus':
        case 'chinked': {
            chinked(msg, args.join(' '));
            break;
        }
        case 'dot': {
            dotpost(msg, args.join(' '));
            break;
        }
        case 'pizza': {
            handleImgur(msg, 'r/pizza');
            break;
        }
        case 'turtle': {
            handleImgur(msg, 'r/turtle');
            break;
        }
    }
}

function main() {
    const client = new Client();

    client.on('ready', () => {
        console.log('Logged in');
    });

    client.on('message', (msg) => {
        try {
            handleMessage(msg as Message);
        /* Usually discord permissions errors */
        } catch (err) {
            console.error('Caught error: ' + err.toString());
        }
    });

    client.on('error', console.error);

    client.login(config.token)
          .catch((err) => {
              console.error(err);
              main();
    });
}

function handleFortune(msg: Message): void {
    var fortune = fortunes[Math.floor(Math.random() * fortunes.length)];

    msg.reply(`Your fortune: ${fortune}`);
}

function handleMath(msg: Message, args: string): void {
    // xaz, extra
    const niggers = ['100607191337164800', '388037798772473859'];

    if (niggers.includes(msg.author.id)) {
        msg.reply('FUCK YOU YOU STUPID NIGGER');
        return;
    }

    if (args.includes('isPrime')) {
        msg.reply(Math.random() < 0.5 ? 'true' : 'false');
        return;
    }

    try {
        msg.reply(evaluate(args).toString());
    } catch (err) {
        msg.reply('Bad mathematical expression: ' + err.toString());
    }
}

/* Rolls the die given. E.g. diceRoll(6) gives a number from 1-6 */
function diceRoll(die: number): number {
    return Math.ceil(Math.random() * die);
}

function handleDiceRoll(msg: Message, args: string): void {
    const badRoll: string = 'Invalid roll. Examples: 5d20, d8 + 3, 10d10 * 2'

    let [ , numDiceStr, dieStr, mathExpression ] = rollRegex.exec(args) || [undefined, undefined, undefined, undefined];

    if (mathExpression !== undefined && mathExpression.trim() === '') {
        mathExpression = undefined;
    }

    let numDice = Number(numDiceStr);
    let die = Number(dieStr);

    if (numDiceStr === undefined || numDice < 1) {
        numDice = 1;
    }

    if (numDice > 100) {
        msg.reply("Can't roll more than 100 dice!");
        return;
    }

    if (dieStr === undefined || Number.isNaN(numDice) || Number.isNaN(die)) {
        msg.reply(badRoll);
        return;
    }

    let response: string = `Roll ${args}: ${mathExpression === undefined ? '' : '('}`;

    let result: number = 0;

    for (let i = 0; i < numDice; i++) {
        const rollResult: number = diceRoll(die);

        result += rollResult;

        response += rollResult.toString();

        /* Don't add a '+' if we're on the last iteration */
        if (i !== numDice - 1) {
            response += ' + ';
        }
    }

    if (mathExpression !== undefined) {
        response += ')';
        try {
            const expression: string = result.toString() + mathExpression;
            response += mathExpression;
            result = evaluate(expression);
        } catch (err) {
            msg.reply('Bad mathematical expression: ' + err.toString());
            return;
        }
    }

    if (numDice !== 1 || mathExpression !== undefined) {
        response += ' = ' + result.toString();
    }

    msg.reply(response);
}

function handleHelp(msg: Message): void {
    msg.reply(`
\`\`\`
$roll:      Gets your post number and its repeating digits
$reroll:    Alias of $roll for convenience
$fortune:   Gets your fortune
$doggo:     Gets a random dog pic
$kitty:     Gets a random cat pic
$help:      Displays this help
$chinked:   Displays coronavirus statistics
$dot:       Dot bot post dot
\`\`\`
    `);
}

function handleRoll(msg: Message, args: string): void {
    if (msg.member) {
        if (msg.member.roles.cache.find((role) => role.name === 'Lil bitch')) {
            msg.reply('little bitches are NOT allowed to use the roll bot. Obey the rolls, faggot!');
            return;
        }
    }

    args = args.trim();

    /* Is it a dice roll - d + number, for example, d20, 5d20, d6 + 3 */
    if (/d\d/.test(args)) {
        handleDiceRoll(msg, args);
        return;
    }

    const dubsReaction: string = dubsType(msg.id);
    msg.reply(`Your post number is: ${msg.id} ${dubsReaction}`);
}

function dubsType(roll: string): string {
    /* Reverse */
    roll = roll.split('').reverse().join('');

    const initial: string = roll[0];

    let dubsStripped: string = roll;

    while (dubsStripped[0] === initial) {
        dubsStripped = dubsStripped.substr(1);
    }

    /* Find the amount of repeating digits of the roll */
    const numRepeatingDigits: number = roll.length - dubsStripped.length;

    /* No dubs :( */
    if (numRepeatingDigits === 1) {
        const firstNum: number = Number(initial);
        const secondNum: number = Number(roll[1]);

        if (Math.max(firstNum + 1, 0) % 10 === secondNum ||
            Math.max(firstNum - 1, 0) % 10 === secondNum) {
            return '- Off by one :(';
        }

        return '';
    }

    /* Start at dubs */
    const index: number = numRepeatingDigits - 2;

    if (index >= dubTypes.length) {
        return 'OFF THE FUCKING CHARTS';
    }

    return dubTypes[index];
}

async function readQuotes(filepath: string): Promise<[boolean, Quote[]]> {
    try {
        const data: string = await readFile(path.join(__dirname, filepath), { encoding: 'utf8' });
        const quotes: Quote[] = JSON.parse(data);

        return [true, quotes];
    } catch (err) {
        console.log(err);
        return [false, []];
    }
}

async function writeQuotes(filepath: string, quotes: string): Promise<void> {
    try {
        await writeFile(path.join(__dirname, filepath), quotes);
    } catch (err) {
        console.log(err);
    }
}

async function handleQuote(msg: Message): Promise<void> {
    if (msg.channel.id !== config.fit) {
        return;
    }

    const [success, quotes] = await readQuotes('./quotes.json');

    if (!success) {
        msg.reply('Crap, couldn\'t open the quotes file :(');
        return;
    }

    const { quote, timestamp } = quotes[Math.floor(Math.random() * quotes.length)];

    if (timestamp !== 0) {
        msg.channel.send(`${quote} - ${new Date(timestamp).toISOString().slice(0, 10)}`);
    } else {
        msg.channel.send(quote);
    }
}

async function handleSuggest(msg: Message, suggestion: string | undefined): Promise<void> {
    if (msg.channel.id !== config.fit) {
        return;
    }

    if (msg.author.bot) {
        msg.reply('FUUUUUUUUUUUUUUU');
        return;
    }

    if (!suggestion || suggestion.length <= 1) {
        msg.reply('Enter a fucking suggestion you wank stain');
        return;
    }

    const [success, quotes] = await readQuotes('./quotes.json');

    if (!success) {
        msg.reply('Crap, couldn\'t open the quotes file :(');
        return;
    }

    const newQuote: Quote = {
        quote: suggestion,
        timestamp: Date.now(),
    };

    quotes.push(newQuote);

    await writeQuotes('quotes.json', JSON.stringify(quotes, null, 4));

    addReaction('579921155578658837', msg);
}

async function handleKitty(msg: Message, args: string): Promise<void> {
    const breed: string = args.trim().toLowerCase();

    const breedId = catBreeds.find((x) => x.name.toLowerCase() === breed);

    if (breed !== '' && breedId === undefined) {
        msg.reply(`Unknown breed. Available breeds: <${config.kittyBreedLink}>`);
    }

    let kittyParams = {
        limit: 1,
        mime_types: 'jpg,png',
        breed_id: breedId ? breedId.id : '',
    };

    const url: string = `https://api.thecatapi.com/v1/images/search?${stringify(kittyParams)}`;

    try {
        const data = await request({
            method: 'GET',
            timeout: 10 * 1000,
            url,
            json: true,
        });

        if (!data || data.length < 1 || !data[0].url) {
            msg.reply(`Failed to get kitty pic :( [ ${JSON.stringify(data)} ]`);
            return;
        }

        const attachment = new MessageAttachment(data[0].url);

        msg.channel.send(attachment);
    } catch (err) {
        msg.reply(`Failed to get kitty pic :( [ ${err.toString()} ]`);
    }
}

async function handleDoggo(msg: Message, breed: string[]): Promise<void> {
    let mainBreed: string = '';
    let subBreed: string = '';

    let [ x, y ] = breed;

    x = x ? x.trim().toLowerCase() : '';
    y = y ? y.trim().toLowerCase() : '';

    if (x) {
        if (dogBreeds.hasOwnProperty(x)) {
            mainBreed = x;
        } else if (y && dogBreeds.hasOwnProperty(y)) {
            mainBreed = y;
        } else {
            msg.reply(`Unknown breed. Available breeds: <${config.doggoBreedLink}>`);
        }
    }

    if (mainBreed !== '' && y) {
        if (dogBreeds[mainBreed].includes(x)) {
            subBreed = x;
        } else if (dogBreeds[mainBreed].includes(y)) {
            subBreed = y;
        } else {
            msg.reply(`Unknown breed. Available breeds: <${config.doggoBreedLink}>`);
        }
    }

    const url: string = mainBreed !== '' && subBreed !== ''
        ? `https://dog.ceo/api/breed/${mainBreed}/${subBreed}/images/random`
        : mainBreed !== ''
            ? `https://dog.ceo/api/breed/${mainBreed}/images/random`
            : 'https://dog.ceo/api/breeds/image/random';

    try {
        const data = await request({
            method: 'GET',
            timeout: 10 * 1000,
            url,
            json: true,
        });

        if (data.status !== 'success' || !data.message) {
            msg.reply(`Failed to get doggo pic :( [ ${JSON.stringify(data)} ]`);
            return;
        }

        const attachment = new MessageAttachment(data.message);

        msg.channel.send(attachment);
    } catch (err) {
        msg.reply(`Failed to get doggo pic :( [ ${err.toString()} ]`);
    }
}

function addReaction(emoji: string, message: Message): void {
    /* Find the reaction */
    const reaction = message.guild!.emojis.resolve(emoji);

    /* Couldn't find the reaction */
    if (!reaction) {
        console.error(`Failed to find emoji: ${emoji} on the server!`);
        return;
    }

    /* Add the reaction */
    message.react(reaction).catch(console.error);
}

async function archive(channel: TextChannel, author: User): Promise<void> {
    if (author.id !== '354701063955152898') {
        author.send('nice try sweaty this is for admins only');
        return;
    }

    channel.send('Archiving post history. I\'ll let you know when I\'ve finished!');

    let messageInfo = [];

    let messages: Message[] = [];

    try {
        do {
            const firstMessage = messages.length === 0 ? undefined : messages[0].id;

            /* Fetch messages, convert to array and sort by timestamp, oldest first */
            messages = (await channel.messages.fetch({ before: firstMessage })).array().sort((a, b) => a.createdTimestamp - b.createdTimestamp);

            console.log(`[${new Date(messages.length > 0 ? messages[0].createdTimestamp : 0).toUTCString()}] Collected ${messageInfo.length} messages`);

            for (const message of messages) {
                messageInfo.unshift({
                    timestamp: message.createdTimestamp,
                    authorID: message.author.id,
                    authorName: message.author.username,
                    content: message.content,
                    image: message.attachments.size > 0 ? message.attachments.array().map((x) => x.url).join(', ') : '',
                });
            }
        } while (messages.length > 0);
    } catch (err) {
        console.log('err: ' + err.toString());
    }

    messageInfo = messageInfo.sort((a, b) => a.timestamp - b.timestamp);

    const channelName = channel.guild.name + '_' + channel.name;
    const filename = `${channelName}_archive_${new Date().toLocaleString()}`.replace(/[^a-z0-9]/gi, '_').toLowerCase() + '.json';

    await writeFile(path.join(__dirname, filename), JSON.stringify(messageInfo, null, 4));

    console.log('Finished collecting messages.');

    channel.send(`Finished archiving post history, saved to ${filename} :ok_hand:`);
}

function chunk(arr: string, len: number) {
    const chunks = [];
    let i = 0;
    const n = arr.length;

    while (i < n) {
        chunks.push(arr.slice(i, i += len));
    }

    return chunks;
}

async function getChinkedWorldData(msg: Message, host: string): Promise<void> {
    try {
        const data = await request({
            method: 'GET',
            timeout: 10 * 1000,
            url: host + '/v2/all',
            json: true,
        });

        const embed = new MessageEmbed()
            .setColor('#C8102E')
            .setTitle('Coronavirus statistics')
            .setThumbnail('https://i.imgur.com/FnbQwqQ.png')
            .addFields(
                {
                    name: 'Cases',
                    value: `${data.cases} (+${data.todayCases})`,
                    inline: true,
                },
                {
                    name: 'Deaths',
                    value: `${data.deaths} (+${data.todayDeaths})`,
                    inline: true,
                },
                {
                    name: 'Active',
                    value: data.active,
                    inline: true,
                },
                {
                    name: 'Recovered',
                    value: data.recovered,
                    inline: true,
                },
                {
                    name: 'Percentage Infected',
                    value: (100 * (data.casesPerOneMillion / 1_000_000)).toFixed(5) + '%',
                    inline: true,
                },
                {
                    name: 'Last Updated',
                    value: moment(data.updated).fromNow(),
                    inline: true,
                },
            );

        msg.channel.send(embed);
    } catch (err) {
        msg.reply(`Failed to get stats :( [ ${err.toString()} ]`);
    }
}

async function getChinkedCountryData(msg: Message, country: string, host: string): Promise<void> {
    try {
        const countryData = await request({
            method: 'GET',
            timeout: 10 * 1000,
            url: `${host}/v2/countries/${country}`,
            json: true,
        });

        const embed = new MessageEmbed()
            .setColor('#C8102E')
            .setTitle('Coronavirus statistics, ' + countryData.country)
            .setThumbnail(countryData.countryInfo.flag)
            .addFields(
                {
                    name: 'Cases',
                    value: `${countryData.cases} (+${countryData.todayCases})`,
                    inline: true,
                },
                {
                    name: 'Deaths',
                    value: `${countryData.deaths} (+${countryData.todayDeaths})`,
                    inline: true,
                },
                {
                    name: 'Active',
                    value: countryData.active,
                    inline: true,
                },
                {
                    name: 'Recovered',
                    value: countryData.recovered,
                    inline: true,
                },
                {
                    name: 'Percentage Infected',
                    value: (100 * (countryData.casesPerOneMillion / 1_000_000)).toFixed(5) + '%',
                    inline: true,
                },
                {
                    name: 'Last Updated',
                    value: moment(countryData.updated).fromNow(),
                    inline: true,
                }
            );

        if (countryData.country === 'UK') {
            embed.setFooter('Results from the UK should not be considered accurate. See https://www.cebm.net/covid-19/why-no-one-can-ever-recover-from-covid-19-in-england-a-statistical-anomaly/');
        }

        msg.channel.send(embed);

    } catch (err) {
        if (err.statusCode === 404) {
            msg.reply(`Unknown country "${country}", run \`$chinked countries\` to list all countries and \`$chinked states\` to list all states.`);
        } else {
            msg.reply(`Failed to get stats :( [ ${err.toString()} ]`);
        }
    }
}

async function getChinkedStateData(msg: Message, state: string, host: string): Promise<void> {
    try {
        const data = await request({
            method: 'GET',
            timeout: 10 * 1000,
            url: `${host}/v2/states`,
            json: true,
        });

        for (const stateData of data) {
            if (stateData.state.toLowerCase() === state) {
                const embed = new MessageEmbed()
                    .setColor('#C8102E')
                    .setTitle(`Coronavirus statistics, ${stateData.state}`)
                    .setThumbnail('https://i.imgur.com/FnbQwqQ.png')
                    .addFields(
                        {
                            name: 'Cases',
                            value: `${stateData.cases} (+${stateData.todayCases})`,
                            inline: false,
                        },
                        {
                            name: 'Deaths',
                            value: `${stateData.deaths} (+${stateData.todayDeaths})`,
                            inline: false,
                        },
                        {
                            name: 'Active',
                            value: stateData.active,
                            inline: false,
                        },
                        {
                            name: 'Recovered',
                            value: stateData.cases - stateData.active - stateData.deaths,
                            inline: false,
                        },
                    );

                msg.channel.send(embed);

                return;
            }
        }
    } catch (err) {
        msg.reply(`Failed to get stats :( [ ${err.toString()} ]`);
    }
}

async function getChinkedCountries(msg: Message, host: string): Promise<void> {
    try {
        const data = await request({
            method: 'GET',
            timeout: 10 * 1000,
            url: host + '/v2/countries',
            json: true,
        });

        const countries = 'Known countries/areas: ' + data.map((x: any) => x.country).sort((a: string, b: string) => a.localeCompare(b)).join(', ');

        /* Discord message limit */
        if (countries.length > 2000) {
            /* This splits in the middle of words, but we don't give a shit */
            for (const message of chunk(countries, 1700)) {
                msg.channel.send(message);
            }
        } else {
            msg.reply(countries);
        }
    } catch (err) {
        msg.reply(`Failed to get countries :( [ ${err.toString()} ]`);
    }
}

async function getChinkedStates(msg: Message): Promise<void> {
    const stateData = 'Known states: ' + states.sort((a: string, b: string) => a.localeCompare(b)).join(', ');

    if (stateData.length > 2000) {
        for (const message of chunk(stateData, 1700)) {
            msg.channel.send(message);
        }
    } else {
        msg.reply(stateData);
    }
}

async function chinked(msg: Message, country: string): Promise<void> {
    country = country.trim().toLowerCase();

    const runningLocally = false;
    const host = runningLocally ? 'http://127.0.0.1:7531' : 'https://corona.lmao.ninja';

    switch(country) {
        case '': {
            getChinkedWorldData(msg, host);
            break;
        }
        case 'countries': {
            getChinkedCountries(msg, host);
            break;
        }
        case 'states': {
            getChinkedStates(msg);
            break;
        }
        default: {
            if (states.map((x) => x.toLowerCase()).includes(country)) {
                getChinkedStateData(msg, country, host);
            } else {
                getChinkedCountryData(msg, country, host);
            }

            break;
        }
    }
}

async function dotpost(msg: Message, arg: string): Promise<void> {
    if (arg.toLowerCase() === 'help') {
        printDotHelp(msg);
        return;
    }

<<<<<<< HEAD
        let [ timeString, num, unit ] = timeRegex.exec(arg) || [ '24h', 24, 'h' ];
        let timeSpan: number = Number(num) * (timeUnits as any)[unit];
        // clamp timespan to 1 week
        // if (timeSpan > 86400*7 || timeSpan <= 0) {
        //     timeSpan = 86400*7;
        //     timeString = '1w';
        // }
=======
    let [ timeString, num, unit ] = timeRegex.exec(arg) || [ '24h', 24, 'h' ];
    let timeSpan: number = Number(num) * timeUnits[unit as keyof TimeUnits];

    /* Timespan cannot be larger than 7 days */
    if (timeSpan > 86400 * 7) {
        timeSpan = 86400 * 7;
        timeString = '1w';
    } else if (timeSpan <= 0) {
        timeSpan = 86400;
        timeString = '1d';
    }

    let dotGraph;
    let currentDotValue = 0;
    let dot;
>>>>>>> 8091d45a

    try {
        [ [ , dotGraph ], [ currentDotValue, dot ] ] = await Promise.all([
            renderDotGraph(timeSpan * -1),
            renderDot(),
        ]);
    } catch (err) {
        msg.reply(`Failed to get dot data :( [ ${err.toString()} ]`);
        return;
    }

    let description: string = '';

    if (currentDotValue < 0.05) {
        description = 'Significantly large network variance. Suggests broadly shared coherence of thought and emotion.';
    }
    else if (currentDotValue < 0.1) {
        description = 'Strongly increased network variance. May be chance fluctuation.';
    }
    else if (currentDotValue < 0.4) {
        description = 'Slightly increased network variance. Probably chance fluctuation.';
    }
    else if (currentDotValue < 0.9) {
        description = 'Normally random network variance. This is average or expected behavior.';
    }
    else if (currentDotValue < 0.95) {
        description = 'Small network variance. Probably chance fluctuation.';
    }
    else if (currentDotValue <= 1.0) {
        description = 'Significantly small network variance. Suggestive of deeply shared, internally motivated group focus.';
    }

    const dotGraphAttachment = new MessageAttachment(dotGraph.toBuffer(), 'dot-graph.png');
    const dotAttachment = new MessageAttachment(dot.toBuffer(), 'dot.png');

    const embed = new MessageEmbed()
        .setColor('#C8102E')
        .attachFiles([dotAttachment, dotGraphAttachment])
        .setTitle('Global Conciousness Project Dot')
        .setThumbnail('attachment://dot.png')
        .setImage('attachment://dot-graph.png')
        .addFields(
            {
                name: 'Network Variance',
                value: `${Math.floor(currentDotValue * 100)}%`,
                inline: true
            },
            {
                name: 'Timespan',
                value: timeString.toString().replace(/^0+/, ''),
                inline: true
            },
            {
                name: 'Description',
                value: description,
                inline: false
            }
        );

    msg.channel.send(embed);
}

function printDotHelp(msg: Message): void {
    msg.reply(
        'The Global Consciousness Project collects random numbers from ' +
        'around the world. These numbers are available on the GCP website. ' +
        'This website downloads those numbers once a minute and performs ' +
        'sophisticated analysis on these random numbers to see how coherent ' +
        'they are. That is, we compute how random the random numbers coming ' +
        'from the eggs really are. The theory is that the Global Consciousness ' +
        'of all Beings of the Planet affect these random numbers... Maybe ' +
        'they aren\'t quite as random as we thought.\n\nThe probability time ' +
        'window is one and two hours; with the display showing the more ' +
        'coherent of the two. For more information on the algorithm you can ' +
        'read about it on the GCP Basic Science page ' +
        '(<http://global-mind.org/science2.html#hypothesis>)');
}

async function handleImgur(msg: Message, gallery: string): Promise<void> {
    try {
        // seems to loop around to page 0 if given a page > final page
        const finalPage = ({
            'r/pizza': 9,
            'r/turtle': 7,
        } as any)[gallery];

        const index = Math.floor(Math.random() * (finalPage + 1));
        const data = await request({
            method: 'GET',
            timeout: 10 * 1000,
            url: `https://api.imgur.com/3/gallery/${gallery}/top/all/${index}`,
            json: true,
            headers: {
                'Authorization': 'Client-ID de8a61d6a484c39',
            }
        });

        const images = data.data.filter((img: any) => img.size > 0);

        const image = images[Math.floor(Math.random() * images.length)];

        if (image == undefined) {
            return;
        }

        const embed = new MessageEmbed().setTitle(image.title);

<<<<<<< HEAD
        const embed = new MessageEmbed()
            .setColor('#C8102E')
            .attachFiles([dotAttachment, dotGraphAttachment])
            .setTitle('Global Consciousness Project Dot')
            .setThumbnail('attachment://dot.png')
            .setImage('attachment://dot-graph.png')
            .addFields(
                { 
                    name: 'Current Network Variance',
                    value: `${Math.floor(currentDotValue * 100)}%`,
                    inline: true
                },
                /* removed because BORING, add it back if you want idc */
                // {
                //     name: 'Domain Variance',
                //     value: `${Math.floor(domainVariance * 100)}%`,
                //     inline: true
                // },
                {
                    name: 'Timespan',
                    value: timeString.toString().replace(/^0+/, ''),
                    inline: true
                },
                {
                    name: 'Description',
                    value: description,
                    inline: false
                }
            );
=======
        const url = image.is_album
            ? image.images[0].link
            : image.link;

        embed.attachFiles([url]);
        embed.setImage(`attachment://${new URL(image.link).pathname.substr(1)}`);

        if (image.is_album) {
            embed.setFooter(`See ${image.images.length - 1} more images at ${image.link}`);
        } else {
            embed.setFooter(url);
        }
>>>>>>> 8091d45a

        msg.channel.send(embed);
    } catch (err) {
        msg.reply(`Failed to get ${gallery} pic :( [ ${err.toString()} ]`);
    }
}

main();<|MERGE_RESOLUTION|>--- conflicted
+++ resolved
@@ -32,13 +32,6 @@
 const rollRegex: RegExp = new RegExp(/^(\d+)?d(\d+)(.*)$/, 'i');
 
 /* Optional timespan for dot graph (for example 30m, 5s, 20h) */
-<<<<<<< HEAD
-const timeRegex: RegExp = new RegExp(/^([0-9]+)([YMWdhms])/, 'i');
-const timeUnits = {
-    Y: 31536000,
-    M: 2592000
-    W: 604800,
-=======
 const timeRegex: RegExp = new RegExp(/^([0-9]+)([dhms])/, 'i');
 
 interface TimeUnits {
@@ -49,7 +42,6 @@
 };
 
 const timeUnits: TimeUnits = {
->>>>>>> 8091d45a
     d: 86400,
     h: 3600,
     m: 60,
@@ -863,15 +855,6 @@
         return;
     }
 
-<<<<<<< HEAD
-        let [ timeString, num, unit ] = timeRegex.exec(arg) || [ '24h', 24, 'h' ];
-        let timeSpan: number = Number(num) * (timeUnits as any)[unit];
-        // clamp timespan to 1 week
-        // if (timeSpan > 86400*7 || timeSpan <= 0) {
-        //     timeSpan = 86400*7;
-        //     timeString = '1w';
-        // }
-=======
     let [ timeString, num, unit ] = timeRegex.exec(arg) || [ '24h', 24, 'h' ];
     let timeSpan: number = Number(num) * timeUnits[unit as keyof TimeUnits];
 
@@ -887,7 +870,6 @@
     let dotGraph;
     let currentDotValue = 0;
     let dot;
->>>>>>> 8091d45a
 
     try {
         [ [ , dotGraph ], [ currentDotValue, dot ] ] = await Promise.all([
@@ -995,37 +977,6 @@
 
         const embed = new MessageEmbed().setTitle(image.title);
 
-<<<<<<< HEAD
-        const embed = new MessageEmbed()
-            .setColor('#C8102E')
-            .attachFiles([dotAttachment, dotGraphAttachment])
-            .setTitle('Global Consciousness Project Dot')
-            .setThumbnail('attachment://dot.png')
-            .setImage('attachment://dot-graph.png')
-            .addFields(
-                { 
-                    name: 'Current Network Variance',
-                    value: `${Math.floor(currentDotValue * 100)}%`,
-                    inline: true
-                },
-                /* removed because BORING, add it back if you want idc */
-                // {
-                //     name: 'Domain Variance',
-                //     value: `${Math.floor(domainVariance * 100)}%`,
-                //     inline: true
-                // },
-                {
-                    name: 'Timespan',
-                    value: timeString.toString().replace(/^0+/, ''),
-                    inline: true
-                },
-                {
-                    name: 'Description',
-                    value: description,
-                    inline: false
-                }
-            );
-=======
         const url = image.is_album
             ? image.images[0].link
             : image.link;
@@ -1038,7 +989,6 @@
         } else {
             embed.setFooter(url);
         }
->>>>>>> 8091d45a
 
         msg.channel.send(embed);
     } catch (err) {
